# Copyright 2022
#
# Licensed under the Apache License, Version 2.0 (the "License");
# you may not use this file except in compliance with the License.
# You may obtain a copy of the License at
#
# http://www.apache.org/licenses/LICENSE-2.0
#
# Unless required by applicable law or agreed to in writing, software
# distributed under the License is distributed on an "AS IS" BASIS,
# WITHOUT WARRANTIES OR CONDITIONS OF ANY KIND, either express or implied.
# See the License for the specific language governing permissions and
# limitations under the License.


from dse.cqlengine import connection
from dse import InvalidRequest

import radon
from radon.model import (
    Collection,
    Resource
)
from radon.util import (
    merge
)

class Search(object):
    """Search functionalities
    """


    @classmethod
    def search(cls, solr_query, user):
        """
        search
        """
        query = """SELECT * FROM tree_node where {}""".format(solr_query)
<<<<<<< HEAD
=======
        
>>>>>>> 29cfb4b3
        cluster = connection.get_cluster()
        session = cluster.connect(radon.cfg.dse_keyspace)
        try:
            rows = session.execute(query)
        except InvalidRequest:
<<<<<<< HEAD
            print("invalid")
=======
>>>>>>> 29cfb4b3
            return [] 
        
        
        results = []
        for node_row in rows:
            if node_row.get("is_object") == True:
                path = merge(node_row.get("container", '/'),
                             node_row.get("name", '/'))
                resc = Resource.find(path)
                r_dict = resc.to_dict(user)
                r_dict['result_type'] = 'Resource'
                results.append(r_dict)
            else:
                path = merge(node_row.get("container", '/'),
                             node_row.get("name", '/'))
                coll = Collection.find(path)
                c_dict = coll.to_dict(user)
                c_dict['result_type'] = 'Collection'
                results.append(c_dict)

        return results


<|MERGE_RESOLUTION|>--- conflicted
+++ resolved
@@ -36,19 +36,12 @@
         search
         """
         query = """SELECT * FROM tree_node where {}""".format(solr_query)
-<<<<<<< HEAD
-=======
         
->>>>>>> 29cfb4b3
         cluster = connection.get_cluster()
         session = cluster.connect(radon.cfg.dse_keyspace)
         try:
             rows = session.execute(query)
         except InvalidRequest:
-<<<<<<< HEAD
-            print("invalid")
-=======
->>>>>>> 29cfb4b3
             return [] 
         
         
@@ -71,4 +64,3 @@
 
         return results
 
-
